--- conflicted
+++ resolved
@@ -2,7 +2,7 @@
 
 ## [Unreleased]
 
-- No changes yet.
+- Add `--stdin` flag to `buf format` to format the content read from stdin.
 
 ## [v1.13.1] - 2023-01-27
 
@@ -92,11 +92,7 @@
   `2m` (the default for all the other `buf` commands).
 - Add support for experimental code generation with the `plugin:` key in `buf.gen.yaml`.
 - Preserve single quotes with `buf format`.
-<<<<<<< HEAD
-- Add `--stdin` flag to `buf format` to format the content read from stdin.
-=======
 - Support `junit` format errors with `--error-format`.
->>>>>>> d59feb33
 
 ## [v1.7.0] - 2022-06-27
 
